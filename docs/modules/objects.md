--- conflicted
+++ resolved
@@ -80,10 +80,7 @@
 * These attributes will be parsed by the `MujocoXMLObject` class and conform to the `MujocoObject` interface.
 
 ## Creating a procedurally generated object
-<<<<<<< HEAD
 Procedurally generated objects have been used in [several](https://arxiv.org/abs/1802.09564) [recent](https://arxiv.org/abs/1806.09266) [works](https://arxiv.org/abs/1709.07857) to train control policies with improved robustness and generalization. Here you can programmatically generate an MJCF XML of an object from scratch using `xml.etree.ElementTree`, and compose an object of multiple geom primitives. The implementation is straightforward and interested readers should refer to `_get_collision` and `get_visual` method of `MujocoGeneratedObject`, defined [here](../../../robosuite/models/objects/generated_objects.py). Additionally, custom texture definitions are supported on a per-geom level, where specific texture images can be mapped to individual geoms. Our showcase example that incorporates all of these aspects is the `HammerObject` class which is composed of multiple texture-enabled geoms and utilized within the `TwoArmHandover` environment; its definition can be found [here](../../../robosuite/models/objects/generated_objects.py#L13).
-=======
-Procedurally generated objects have been used in [several](https://arxiv.org/abs/1802.09564) [recent](https://arxiv.org/abs/1806.09266) [works](https://arxiv.org/abs/1709.07857) to train control policies with improved robustness and generalization. Here you can programmatically generate an MJCF XML of an object from scratch using `xml.etree.ElementTree`. The implementation is straightforward and interested readers should refer to `_get_collision` and `get_visual` method of `MujocoGeneratedObject`, defined [here](../robosuite/models/objects/generated_objects.py). For instance, the `BaxterLift` environment used a pot with two side handles. This object is created with the procedural generation APIs, see [here](../robosuite/models/objects/generated_objects.py#L8).
 
 ## Placing Objects
 
@@ -127,5 +124,4 @@
 )
 ```
 
-The code snippet above results in two `UniformRandomSampler` instances being used to place the nuts onto the table surface - one for each type of nut. Notice this also allows the nuts to be initialized in separate regions of the table. The `SequentialCompositeSampler` makes it easy to compose multiple placement initializers together in order to specify how different objects should be initialized in an environment.
->>>>>>> e08f3900
+The code snippet above results in two `UniformRandomSampler` instances being used to place the nuts onto the table surface - one for each type of nut. Notice this also allows the nuts to be initialized in separate regions of the table. The `SequentialCompositeSampler` makes it easy to compose multiple placement initializers together in order to specify how different objects should be initialized in an environment.